from __future__ import print_function
from __future__ import division
# Copyright (c) 2016, Henrique Miranda
# All rights reserved.
#
# This file is part of the yambopy project
#
<<<<<<< HEAD
from builtins import zip
from builtins import range
from past.utils import old_div
=======
from __future__ import print_function
>>>>>>> 94aac06c
from yambopy import *
from itertools import product
from netCDF4 import Dataset

class YamboExcitonWeight(YamboSaveDB):
    """
    Class to read the excitonic weight writen by ypp
    """

    def __init__(self,filename,save='SAVE',path='.'):
        #read save database
        YamboSaveDB.__init__(self,save=save)

        #read excitons file
        self.excitons = np.loadtxt(filename)

        self.weights = None

    def write_irr(self,filename="irr.dat"):
        """ write the list of kpoints from the irreducible brillouin zone
        """
        f = open("irr.dat",'w')
        for k in self.kpts_car:
            f.write(("%12.8lf"*3)%(k[1],k[0],k[2])+"\n")
        f.close()

    def write_full(self,filename="full.dat"):
        """ write the list of kpoints in the full brillouin zone
        """
        #generate all the possible points
        kpoints = self.kpts_car
        kpts = []
        for k in self.kpts_car:
            for sym in self.sym_car:
                kpts.append(np.dot(sym,k))

        f = open("full.dat",'w')
        for q in kpts:
            f.write(("%12.8lf "*3)%tuple(q)+"\n")
        f.close()

    def get_data(self):
        qpts, weights, transitions = self.calc_kpts_weights()
        return { "qpts": qpts,
                 "weights": weights,
                 "lattice": self.lat,
                 "reciprocal_lattice": self.rlat,
                 "transitions": transitions 
                 }

    def calc_kpts_weights(self,repx=list(range(-1,2)),repy=list(range(-1,2)),repz=list(range(-1,2))):
        """ Calculate the weights and kpoints of the excitons
        """
        self.weights     = dict()

        #first run set everything to zero
        for line in self.excitons:
            v,c,k,sym,w,e = line
            self.weights[(int(k),int(sym))] = 0

        #add weights
        for line in self.excitons:
            v,c,k,sym,w,e = line
            self.weights[(int(k),int(sym))] += w

        #rename symmetries and kpoints
        sym = self.sym_car
        kpoints = self.kpts_car

        qpts     = []
        kidx     = []
        weights  = []

        for r in product(repx,repy,repz):
          for k,s in list(self.weights.keys()):
            w   = self.weights[(k,s)]
            weights.append( w )
            qpt = np.dot(sym[s-1],kpoints[k-1])+red_car([r],self.rlat)[0]
            qpts.append( qpt )
            kidx.append( k )

        return np.array(qpts), np.array(weights)

<<<<<<< HEAD
    def calc_kpts_transitions(self,repx=list(range(-1,2)),repy=list(range(-1,2)),repz=list(range(-1,2))):
=======
    def calc_kpts_transitions(self,repx=range(-1,2),repy=range(-1,2),repz=range(-1,2),debug=False):
>>>>>>> 94aac06c
        """ Calculate the transitions and kpoints of the excitons
        """
        self.weights     = dict()
        self.transitions = dict()
        self.transitions_v_to_c = dict()

        #first run set everything to zero
        for line in self.excitons:
            v,c,k,sym,w,e = line
            self.weights[(int(k),int(sym))] = 0
            self.transitions[(int(v),int(c),int(k),int(sym))] = 0
            self.transitions_v_to_c[(int(v),int(c))] = 0

        #add weights
        for line in self.excitons:
            v,c,k,sym,w,e = line
            self.weights[(int(k),int(sym))] += w

        #add transitions
        for line in self.excitons:
            v,c,k,sym,w,e = line
            self.transitions[(int(v),int(c),int(k),int(sym))] += w

        #add percentage of a given v => c transition
        norm = sum(self.excitons[:,4])
        for v,c,k,s in list(self.transitions.keys()):
          self.transitions_v_to_c[(int(v),int(c))] += self.transitions[(v,c,k,s)]
        if debug: print('transitions (valence > condution):')
        for v,c in self.transitions_v_to_c:
<<<<<<< HEAD
          self.transitions_v_to_c[(v,c)] = old_div(self.transitions_v_to_c[(v,c)],norm)
          print(('v ', v,' ==>>>', ' c ',c))
=======
          self.transitions_v_to_c[(v,c)] = self.transitions_v_to_c[(v,c)]/norm
          if debug: print('%3d > %3d'%(v,c))
>>>>>>> 94aac06c

        #rename symmetries and kpoints
        sym = self.sym_car
        kpoints = self.kpts_car

        qpts     = []
        kidx     = []
        t_v_c    = []

        for r in product(repx,repy,repz):
          for k,s in list(self.weights.keys()):
            qpt = np.dot(sym[s-1],kpoints[k-1])+red_car([r],self.rlat)[0]
            qpts.append( qpt )
            kidx.append( k )
            #print (v_ref,c_ref,k,s)
            #aux.append(self.transitions[(v_ref,c_ref,k,s)])
         
        for v_ref,c_ref in list(self.transitions_v_to_c.keys()):
          aux = []
          for r in product(repx,repy,repz):
            for k,s in list(self.weights.keys()):
              aux.append(self.transitions[(v_ref,c_ref,k,s)])
          t_v_c.append(np.array(aux)) 

        return np.array(qpts), t_v_c, np.array(kidx)

    def plot_contour(self,resX=500,resY=500):
        """ plot a contour
            idea taken from http://stackoverflow.com/questions/18764814/make-contour-of-scatter
        """
        kpts, z = self.calc_kpts_weights()
        x,y = kpts[:,0],kpts[:,1]
        xi = np.linspace(min(x), max(x), resX)
        yi = np.linspace(min(y), max(y), resY)
        Z = griddata(x, y, z, xi, yi, interp='cubic')
        X, Y = np.meshgrid(xi, yi)

        plt.contourf(X, Y, Z, cmap='gist_heat_r')
        plt.show()

    def plot_weights(self,size=30,lim=0.2):
        """
        Plot the weights in a scatter plot of this exciton
        """
        from numpy import sqrt
        cmap = plt.get_cmap("gist_heat_r")

        fig = plt.figure(figsize=(20,20))
        kpts, weights = self.calc_kpts_weights()
        plt.scatter(kpts[:,0], kpts[:,1], s=size, marker='H', color=[cmap(sqrt(c)) for c in weights])

        plt.xlim([-lim,lim])
        plt.ylim([-lim,lim])

        ax = plt.axes()
        ax.set_aspect('equal')
        plt.show()

    def __str__(self):
        s = ""
        s += "reciprocal lattice:\n"
        s += "\n".join([("%12.8lf "*3)%tuple(r) for r in self.rlat])+"\n"
        s += "lattice:\n"
        s += "\n".join([("%12.8lf "*3)%tuple(r) for r in self.lat])+"\n"
        s += "alat:\n"
        s += ("%12.8lf "*3)%tuple(self.alat)+"\n"
        return s

    def plot_transitions(self,size=30,lim=0.2):
        """
        Plot the weight of a given transition in a scatter plot of this exciton.
        My idea is to associate for each transition a color and to plot in a different plot
        """

        from numpy import sqrt
        cmap = plt.get_cmap("gist_heat_r")

        fig = plt.figure(figsize=(10,10))
        kpts, t_v_c, _ = self.calc_kpts_transitions()
        for individual in t_v_c:   
          plt.scatter(kpts[:,0], kpts[:,1], s=size, marker='H', color=[cmap(sqrt(c)) for c in individual])

        plt.xlim([-lim,lim])
        plt.ylim([-lim,lim])
        ax = plt.axes()
        ax.set_aspect('equal')
        plt.show()

    def plot_exciton_bs(self,ax,path,nbands='all',space='transition',color='#1f77b4'):
        """
        Plot the excitonic weights of a given transition in the band-structure
        """
        kpts, t_v_c, kidx = self.calc_kpts_transitions(repx=list(range(1)),repy=list(range(1)),repz=list(range(1)))
        t_v_c = np.array(t_v_c)

        #get_path is provided by savedb
        bands_kpoints, bands_indexes, path_car = self.get_path(path,kpts=kpts)

        #calculate distances
        bands_distances = [0]
        distance = 0
        for nk in range(1,len(bands_kpoints)):
            distance += np.linalg.norm(bands_kpoints[nk-1]-bands_kpoints[nk])
            bands_distances.append(distance)

        #get energies at these k-points
        eig = self.eigenvalues[kidx-1]
        eig = eig[bands_indexes]
        transition_weight  = t_v_c[:,bands_indexes]
        if nbands == 'all': nbands = self.nbands
        for tw,t in zip(transition_weight,list(self.transitions_v_to_c.keys())):
            v,c = t
            if space == 'transition':
                ax.plot(bands_distances,eig[:,c-1]-eig[:,v-1])
                ax.scatter(bands_distances,eig[:,c-1]-eig[:,v-1],s=tw*1e4)
            else:
                ax.plot(bands_distances,eig[:,c-1],c=color)
                ax.plot(bands_distances,eig[:,v-1],c=color)
                ax.scatter(bands_distances,eig[:,c-1],s=tw*1e4,c=color)
                ax.scatter(bands_distances,eig[:,v-1],s=tw*1e4,c=color)

    def __str__(self):
        s = ""
        s += "reciprocal lattice:\n"
        s += "\n".join([("%12.8lf "*3)%tuple(r) for r in self.rlat])+"\n"
        s += "lattice:\n"
        s += "\n".join([("%12.8lf "*3)%tuple(r) for r in self.lat])+"\n"
        s += "alat:\n"
        s += ("%12.8lf "*3)%tuple(self.alat)+"\n"
        return s

if __name__ == "__main__":
    ye = YamboExciton('o-yambo.exc_weights_at_1_02')
    print(ye)
    ye.write_irr()
    ye.write_full()
    #ye.plot_contour()
    ye.plot_weights()<|MERGE_RESOLUTION|>--- conflicted
+++ resolved
@@ -5,13 +5,10 @@
 #
 # This file is part of the yambopy project
 #
-<<<<<<< HEAD
 from builtins import zip
 from builtins import range
 from past.utils import old_div
-=======
 from __future__ import print_function
->>>>>>> 94aac06c
 from yambopy import *
 from itertools import product
 from netCDF4 import Dataset
@@ -59,7 +56,7 @@
                  "weights": weights,
                  "lattice": self.lat,
                  "reciprocal_lattice": self.rlat,
-                 "transitions": transitions 
+                 "transitions": transitions
                  }
 
     def calc_kpts_weights(self,repx=list(range(-1,2)),repy=list(range(-1,2)),repz=list(range(-1,2))):
@@ -95,11 +92,7 @@
 
         return np.array(qpts), np.array(weights)
 
-<<<<<<< HEAD
-    def calc_kpts_transitions(self,repx=list(range(-1,2)),repy=list(range(-1,2)),repz=list(range(-1,2))):
-=======
-    def calc_kpts_transitions(self,repx=range(-1,2),repy=range(-1,2),repz=range(-1,2),debug=False):
->>>>>>> 94aac06c
+    def calc_kpts_transitions(self,repx=list(range(-1,2)),repy=list(range(-1,2)),repz=list(range(-1,2)),debug=False):
         """ Calculate the transitions and kpoints of the excitons
         """
         self.weights     = dict()
@@ -129,13 +122,8 @@
           self.transitions_v_to_c[(int(v),int(c))] += self.transitions[(v,c,k,s)]
         if debug: print('transitions (valence > condution):')
         for v,c in self.transitions_v_to_c:
-<<<<<<< HEAD
           self.transitions_v_to_c[(v,c)] = old_div(self.transitions_v_to_c[(v,c)],norm)
-          print(('v ', v,' ==>>>', ' c ',c))
-=======
-          self.transitions_v_to_c[(v,c)] = self.transitions_v_to_c[(v,c)]/norm
           if debug: print('%3d > %3d'%(v,c))
->>>>>>> 94aac06c
 
         #rename symmetries and kpoints
         sym = self.sym_car
@@ -152,13 +140,13 @@
             kidx.append( k )
             #print (v_ref,c_ref,k,s)
             #aux.append(self.transitions[(v_ref,c_ref,k,s)])
-         
+
         for v_ref,c_ref in list(self.transitions_v_to_c.keys()):
           aux = []
           for r in product(repx,repy,repz):
             for k,s in list(self.weights.keys()):
               aux.append(self.transitions[(v_ref,c_ref,k,s)])
-          t_v_c.append(np.array(aux)) 
+          t_v_c.append(np.array(aux))
 
         return np.array(qpts), t_v_c, np.array(kidx)
 
@@ -215,7 +203,7 @@
 
         fig = plt.figure(figsize=(10,10))
         kpts, t_v_c, _ = self.calc_kpts_transitions()
-        for individual in t_v_c:   
+        for individual in t_v_c:
           plt.scatter(kpts[:,0], kpts[:,1], s=size, marker='H', color=[cmap(sqrt(c)) for c in individual])
 
         plt.xlim([-lim,lim])
