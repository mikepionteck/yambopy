# Copyright (c) 2018, Fulvio Paleari, Alejandro Molina-Sánchez, Henrique Miranda
# All rights reserved.
#
# This file is part of the yambopy project
#
from yambopy import *
from netCDF4 import Dataset
from math import sqrt
import numpy as np
from yambopy.tools.string import marquee
import os
import matplotlib.pyplot as plt
from mpl_toolkits.mplot3d import Axes3D
from yambopy.units import ha2ev, ev2cm1, I
from yambopy.plot.plotting import add_fig_kwargs,BZ_Wigner_Seitz,shifted_grids_2D

class YamboElectronPhononDB():
    """
    Python class to read the electron-phonon matrix elements from yambo.
    
    By default it reads the full databases including fragments.
    
    - Input: YamboLatticeDB object, paths of ndb.elph* and ns.db1
    - Input: if not read_all, read only header
    
    - Usage and main variables: 
    
      :: yph = YamboElectronPhononDB(ylat,folder_gkkp=path1,save=path2)
    
      :: yph.ph_energies     #Phonon energies (eV)      
      :: yph.ph_eigenvectors #Phonon modes
      :: yph.gkkp            #El-ph matrix elements (by default normalised with ph. energies):
      :: yph.gkkp_sq         #Couplings (square) 

      Additional variables (Experimental stuff)
      :: yph.gkkp_bare
      :: yph.gkkp_bare_sq
      :: yph.gkkp_mixed      #Coupling (mixed bare-dressed)
   
    Formats:
<<<<<<< HEAD
    - modes[ix][iat][il]
=======
    - modes[il][iat][ix]
>>>>>>> b616cd21
    - gkkp[iq][ik][il][ib1][ib2]

    Plots provided:
    - Call function plot for scatterplot in the k-BZ of any quantity A(k)_{iq,ib1,ib2,inu} 
        -- if plt_show, show plot at runtime
        -- if plt_cbar, add colorbar

      Example, plot of |g(k)_{0,3,4,4}|:      
           :: yph.plot_elph( np.abs(yph.gkkp[0,:,3,4,4]) )              
    """
    def __init__(self,lattice,filename='ndb.elph_gkkp',folder_gkkp='SAVE',save='SAVE',read_all=True):
        
        self.lattice = lattice

        # Find correct database names
        if os.path.isfile("%s/ndb.elph_gkkp"%folder_gkkp): filename='%s/ndb.elph_gkkp'%folder_gkkp
        elif os.path.isfile("%s/ndb.elph_gkkp_expanded"%folder_gkkp): filename='%s/ndb.elph_gkkp_expanded'%folder_gkkp
        else: filename = "%s/%s"%(folder_gkkp,filename)
        self.frag_filename = filename + "_fragment_"
        self.are_bare_there = False
        
        # necessary lattice information
        self.alat        = lattice.alat
        self.rlat        = lattice.rlat
        self.car_kpoints = lattice.car_kpoints
            
        # Check if databases exist. Exit only if header is missing.
        try: database = Dataset(filename)
        except: raise FileNotFoundError("error opening %s in YamboElectronPhononDB"%filename)
        
        try: database_frag = Dataset("%s1"%self.frag_filename)
        except FileNotFoundError: print("[WARNING] Database fragment at q=0 not detected")
        else: 
            # Check if bare matrix elements are present
            try: 
                database_frag.variables['ELPH_GKKP_BARE_Q1']
            except KeyError: 
                database_frag.close()
            else:
                self.are_bare_there = True
                database_frag.close()
                 
        #read qpoints    
        self.qpoints = database.variables['PH_Q'][:].T
        self.car_qpoints = np.array([ q/self.alat for q in self.qpoints ])
        #read dimensions of electron phonon parameters
        self.nmodes, self.nqpoints, self.nkpoints, b_1, b_2 = database.variables['PARS'][:5].astype(int)
        if b_1>b_2: # Old database (no GkkpBands in PARS)
            self.nbands = b_1
            self.b_in, self.b_out = [0,self.nbands-1]
        else: # New database (PARS with GkkpBands)
            self.b_in, self.b_out = [b_1-1,b_2-1]
            self.nbands = b_2-b_1+1
        self.natoms = int(self.nmodes/3)
        # read IBZ k-points
        self.ibz_kpoints_elph = database.variables['HEAD_KPT'][:].T
        self.ibz_car_kpoints = np.array([ k/self.alat for k in self.ibz_kpoints_elph ])
        try: # Check if full K-point list is provided (upon expansion), otherwise use the one from ns.db1
            self.kpoints_elph = database.variables['PH_K'][:].T
            self.car_kpoints = np.array([ k/self.alat for k in self.kpoints_elph ])
            database.close()
        except KeyError:
            database.close()
        
        #Check how many databases are present
        self.nfrags = self.nqpoints
        for iq in range(self.nqpoints):
            if not os.path.isfile("%s%d"%(self.frag_filename,iq+1)): 
                self.nfrags = iq
                break
        
        # Keep reading
        if read_all: self.read_full_DB()
        
    def read_full_DB(self):
        """
        Read all variables in the ndb.elph_gkkp* dbs as attributes of this class
        """
        
        # Frequencies
        self.read_frequencies()
        
        # Eigenmodes
        self.read_eigenmodes()

        # <dVscf> matrix elements plus <dVbare> if they exist
        self.read_elph()
        if self.are_bare_there: self.read_elph(kind='bare')   
   
        # Get square matrix elements
        self.get_gkkp_sq()
        
        # Get the symmetrised dressed-bare coupling
        if self.are_bare_there: self.get_gkkp_mixed()

    def read_frequencies(self):
        """
        Read phonon frequencies in eV
        """
        self.ph_energies  = np.zeros([self.nfrags,self.nmodes])
        
        for iq in range(self.nfrags):
            fil = self.frag_filename + "%d"%(iq+1)
            database = Dataset(fil)
            self.ph_energies[iq] = np.sqrt(database.variables['PH_FREQS%d'%(iq+1)][:])*ha2ev
            database.close()
        
    def read_eigenmodes(self):
        """
        Read phonon eigenmodes
        """
        self.ph_eigenvectors = np.zeros([self.nfrags,self.nmodes,self.natoms,3],dtype=np.complex64)
        
        for iq in range(self.nfrags):
            fil = self.frag_filename + "%d"%(iq+1)
            database = Dataset(fil)
            #eigs_q[cartesian][atom][mode][complex]
            eigs_q = database.variables['POLARIZATION_VECTORS'][:].T
            self.ph_eigenvectors[iq] = eigs_q[0,:,:,:] + eigs_q[1,:,:,:]*I
            database.close()
             
    def read_elph(self,kind='dressed',scale_g_with_ph_energies=True):
        """
        Read electron-phonon matrix elements
        
        - kind is 'dressed' or 'bare'
        - var_nm is 'ELPH_GKKP_Q' or 'ELPH_GKKP_BARE_Q'
        - If scale_g_with_ph_energies they are divided by sqrt(2*ph_E)

        NB: ELPH_GKKP_Q is saved by yambo as (2,mode,bnd1,bnd2,k), but netCDF stores
            the *transpose* (k,bnd2,bnd1,mode,2).
            We want to change it to complex (k,mode,bnd1,bnd2), therefore we need to
            *swap* bnd2<->mode.
        """    
        if kind!='dressed' and kind!='bare': 
            raise ValueError("Wrong kind %s (can be 'dressed' [Default] or 'bare')"%kind) 
        if kind=='dressed': var_nm = 'ELPH_GKKP_Q'
        if kind=='bare':    var_nm = 'ELPH_GKKP_BARE_Q'       
        
        # gkkp[q][k][mode][bnd1][bnd2]
        gkkp_full = np.zeros([self.nfrags,self.nkpoints,self.nmodes,self.nbands,self.nbands],dtype=np.complex64)   
        
        for iq in range(self.nfrags):
            fil = self.frag_filename + "%d"%(iq+1)
            database = Dataset(fil)
            gkkp = database.variables['%s%d'%(var_nm,iq+1)][:]
            gkkp_full[iq] = np.swapaxes(gkkp[:,:,:,:,0] + I*gkkp[:,:,:,:,1],-1,1)
            database.close()
        
        # Check integrity of elph values
        if np.isnan(gkkp_full).any(): print('[WARNING] NaN values detected in elph database.')
        
        # Scaling with phonon energies
        if scale_g_with_ph_energies: gkkp_full = self.scale_g(gkkp_full)    
                
        if kind=='dressed': self.gkkp = gkkp_full
        if kind=='bare': self.gkkp_bare = gkkp_full          
    
    def scale_g(self,dvscf):
        """
        Normalise matrix elements by the phonon energy as: 
       
        g_qnu = dvscf_qnu/sqrt(2*w_qnu)
        """
        
        g = np.zeros([self.nfrags,self.nkpoints,self.nmodes,self.nbands,self.nbands],dtype=np.complex64)
        for iq in range(self.nfrags):
            for inu in range(self.nmodes): 
                if iq==0 and inu in [0,1,2]: 
                    g[iq,:,inu,:,:] = 0. # Remove acoustic branches
                else:
                    ph_E = self.ph_energies[iq,inu]/ha2ev # Put back the energies in Hartree units
                    g[iq,:,inu,:,:] = dvscf[iq,:,inu,:,:]/np.sqrt(2.*ph_E)
        return g

    def get_gkkp_sq(self,read_bare=False):
        """
        Return g^2
        """
        self.gkkp_sq = np.abs(self.gkkp)**2. 
        if self.are_bare_there: self.gkkp_bare_sq = np.abs(self.gkkp_bare)**2. 

    def get_gkkp_mixed(self):
        """
        Return the symmetrised dressed-bare coupling
        """
        self.gkkp_mixed = np.real(self.gkkp)*np.real(self.gkkp_bare)+np.imag(self.gkkp)*np.imag(self.gkkp_bare)
        
    @add_fig_kwargs
    def plot_elph(self,data,kcoords=None,plt_show=False,plt_cbar=False,**kwargs):
        """
        2D scatterplot in the BZ:

         (i)  in k-space of the quantity A_{k}(iq,inu,ib1,ib2).
         (ii) in q-space of the quantity A_{q}(ik,inu,ib1,ib2).       

        Any real quantity which is a function of only the k-grid or q-grid may be supplied.
        The indices iq/ik,inu,ib1,ib2 are user-specified.

        - kcoords refers to the k/q-grid in Cartesian coordinates (i.e., yelph.car_qpoints and similar).
          If None is specified, a k-space, fixed-q plot is assumed.
        
        - if plt_show plot is shown
        - if plt_cbar colorbar is shown
        - kwargs example: marker='H', s=300, cmap='viridis', etc.
        
        NB: So far requires a 2D system. 
            Can be improved to plot BZ planes at constant k_z for 3D systems.
        """        
        if kcoords is None: kpts = self.car_kpoints # Assume k-space plot
        else:               kpts = kcoords # Plot on momentum map supplied by user       

        # Input check
        if len(data)!=len(kpts): 
            raise ValueError('Something wrong in data dimensions (%d data vs %d kpts)'%(len(data),len(kpts)))
        
        # Global plot stuff
        self.fig, self.ax = plt.subplots(1, 1)
        self.ax.add_patch(BZ_Wigner_Seitz(self.lattice))
        
        if plt_cbar:
            if 'cmap' in kwargs.keys(): color_map = plt.get_cmap(kwargs['cmap'])
            else:                       color_map = plt.get_cmap('viridis') 
        lim = 1.05*np.linalg.norm(self.rlat[0])
        self.ax.set_xlim(-lim,lim)
        self.ax.set_ylim(-lim,lim)

        # Reproduce plot also in adjacent BZs
        BZs = shifted_grids_2D(kpts,self.rlat)
        for kpts_s in BZs: plot=self.ax.scatter(kpts_s[:,0],kpts_s[:,1],c=data,**kwargs)
        
        if plt_cbar: self.fig.colorbar(plot)
        
        plt.gca().set_aspect('equal')

        if plt_show: plt.show()
        else: print("Plot ready.\nYou can customise adding savefig, title, labels, text, show, etc...")
        
    def __str__(self,verbose=False):

        try: self.ph_energies
        except AttributeError: self.read_frequencies()

        try: self.ph_eigenvectors
        except AttributeError: self.read_eigenmodes()

        lines = []; app = lines.append
        app(marquee(self.__class__.__name__))
            
        app('nqpoints: %d'%self.nqpoints)
        app('nkpoints: %d'%self.nkpoints)
        app('nmodes: %d'%self.nmodes)
        app('natoms: %d'%self.natoms)
        app('nbands: %d (%d - %d)'%(self.nbands,self.b_in,self.b_out))
        if self.nfrags == self.nqpoints: app('fragments: %d'%self.nfrags)
        else: app('fragments: %d [WARNING] nfrags < nqpoints'%self.nfrags)
        if self.are_bare_there: app('bare couplings are present')
        if verbose:
            app('-----------------------------------')
            for iq in range(self.nfrags):
                app('nqpoint %d'%iq)
                for n,mode in enumerate(self.ph_eigenvectors[iq]):
                    app('mode %d freq: %lf meV'%(n,self.ph_energies[iq,n]*1000.))
                    for a in range(self.natoms):
                        app(("%12.8lf "*3)%tuple(mode[a].real))
            app('-----------------------------------')
        return "\n".join(lines)<|MERGE_RESOLUTION|>--- conflicted
+++ resolved
@@ -38,11 +38,7 @@
       :: yph.gkkp_mixed      #Coupling (mixed bare-dressed)
    
     Formats:
-<<<<<<< HEAD
-    - modes[ix][iat][il]
-=======
     - modes[il][iat][ix]
->>>>>>> b616cd21
     - gkkp[iq][ik][il][ib1][ib2]
 
     Plots provided:
