--- conflicted
+++ resolved
@@ -15,17 +15,8 @@
     """
     _proj_file = 'atomic_proj.xml'
 
-<<<<<<< HEAD
-<<<<<<< HEAD
-    def __init__(self,prefix,path='.',outproj='proj.out'):
-=======
     def __init__(self,prefix,output_filename='projwfc.log',path='.'):
 
->>>>>>> henriquemiranda/master
-=======
-    def __init__(self,prefix,output_filename='projwfc.log',path='.'):
-
->>>>>>> d322a74c
         """ Initialize the structure with the path where the atomic_proj.xml is
         """
         self.prefix   = prefix
@@ -39,29 +30,9 @@
         self.fermi    = float(self.datafile_xml.find("HEADER/FERMI_ENERGY").text)*RytoeV
         #get number of projections
         self.nproj    = int(self.datafile_xml.find("HEADER/NUMBER_OF_ATOMIC_WFC").text)
-<<<<<<< HEAD
-
-<<<<<<< HEAD
-        # Dictionary of orbitals
-        f = open(outproj)
-        states = []
-        for line in f.readlines()[:100]:
-          l = re.findall('state\s+\#\s+([0-9]+):\s+atom\s+([0-9]+)\s+\(([a-zA-Z]+)\s+\),\s+wfc\s+([0-9])\s+\((?:j=([0-9.]+))? ?(?:l=([0-9.]+))? ?(?:m=\s+([0-9.]+))? ?(?:m_j=([ \-0-9.]+))?',line)
-          if l: states.append(l)
-        f.close()
-
-        orbital = {}
-        
-        # End of Dictionary of orbitals
- 
-        self.eigen = None 
-        self.proj  = None 
-=======
-=======
         #get weights of kpoints projections
         self.weights  = map(float,self.datafile_xml.find("WEIGHT_OF_K-POINTS").text.split())
 
->>>>>>> d322a74c
         self.eigen = self.get_eigen()
         self.proj  = self.get_proj()
 
@@ -88,10 +59,6 @@
         self.states = states
 
         f.close()
-<<<<<<< HEAD
->>>>>>> henriquemiranda/master
-=======
->>>>>>> d322a74c
 
     def __str__(self):
         s = ""
@@ -110,28 +77,12 @@
 
         return proj
 
-<<<<<<< HEAD
-    def plot_eigen(self, path=[], selected_orbitals=[]):
-=======
     def plot_eigen(self, ax, size=20, cmap=None, color='r', path=[], selected_orbitals=[]):
->>>>>>> d322a74c
         """ Plot the band structure. The size of the points is the weigth of
             the selected orbitals.
             Under development to include also colormap and a dictionary for the
             selection of the orbitals...
         """
-<<<<<<< HEAD
-        from   matplotlib     import pyplot as plt
-        renormalization = 25.0
-        # Font selection and borders
-        plt.rc('text', usetex=True)
-        plt.rc('font', family='serif',serif="Computer Modern Roman",size=20)
-        #rcParams['axes.linewidth']    = 3
-        #rcParams['xtick.major.width'] = 2
-        #rcParams['ytick.major.width'] = 2
-
-=======
->>>>>>> d322a74c
         if path:
             if isinstance(path,Path):
                 path = path.get_indexes()
@@ -145,32 +96,6 @@
             ax.axvline(x,c='k',lw=2)
         ax.axhline(0,c='k')
 
-<<<<<<< HEAD
-        # Selection of the bands
-        w_proj = zeros([self.nkpoints,self.nbands])
-        for ik in range(self.nkpoints):
-          for ib in range(self.nbands):
-            w_proj[ik,ib] = sum(abs(self.proj[ik,selected_orbitals,ib])**2)
-
-        #plot bands with linewithds
-        #for ib in range(self.nbands):
-        #    x = range(self.nkpoints)
-        #    y = (self.eigen[:,ib] - self.fermi)*RytoeV
-        #    points = np.array([x, y]).T.reshape(-1, 1, 2)
-        #    segments = np.concatenate([points[:-1], points[1:]], axis=1)
-        #    print w_proj[:,ib]
-        #    lc = LineCollection(segments, linewidths=1+w_proj[:,ib]*10)
-        #    plt.gca().add_collection(lc)
-
-        #plot bands
-        for ib in range(self.nbands):
-           plt.scatter(range(self.nkpoints),self.eigen[:,ib]*RytoeV - self.fermi*RytoeV,s=w_proj[:,ib]*renormalization,c='r',edgecolors='none')
-
-        plt.xlim(0, self.nkpoints-1)
-        lim = 0.1
-        plt.ylim(min(self.eigen.flatten()-lim)*RytoeV, max(self.eigen.flatten()+lim)*RytoeV)
-        plt.show()
-=======
         #get weights
         w_proj = self.get_weights(selected_orbitals=selected_orbitals)
 
@@ -189,7 +114,6 @@
           for ib in range(self.nbands):
             w_proj[ik,ib] = sum(abs(self.proj[ik,selected_orbitals,ib])**2)
         return w_proj
->>>>>>> d322a74c
 
     def get_eigen(self):
         """ Return eigenvalues
@@ -198,23 +122,14 @@
         eigen = []
         for ik in xrange(self.nkpoints):
           eigen.append( map(float, self.datafile_xml.find("EIGENVALUES/K-POINT.%d/EIG"%(ik+1)).text.split() ))
-<<<<<<< HEAD
-        self.eigen = np.array(eigen)
-        return eigen
-=======
         self.eigen = np.array(eigen)*RytoeV
         return self.eigen
->>>>>>> d322a74c
 
     def write_proj(self,filename='proj'):
         """
         Write the projection array in a numpy file
         """
-<<<<<<< HEAD
-        np.savez(filename,proj=self.proj)
-=======
         np.savez(filename,proj=self.proj,weights=self.weights)
->>>>>>> d322a74c
         
     def get_proj(self):
         """ Return projections
@@ -232,9 +147,5 @@
         s  = "nbands:   %d\n"%self.nbands
         s += "nkpoints: %d\n"%self.nkpoints
         for n,state in enumerate(self.states):
-<<<<<<< HEAD
-            s += "n -> iatom:%3d atype:%2s wfc:%d j:%s l:%s m:%s m_j:%s\n"%(state['iatom'],state['atype'],state['wfc'],str(state['j']),str(state['l']),str(state['m']),str(state['m_j']))
-=======
             s += "n: %3d -> iatom:%3d atype:%2s wfc:%d j:%s l:%s m:%s m_j:%s\n"%(n,state['iatom'],state['atype'],state['wfc'],str(state['j']),str(state['l']),str(state['m']),str(state['m_j']))
->>>>>>> d322a74c
         return s